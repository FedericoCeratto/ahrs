--- conflicted
+++ resolved
@@ -7,16 +7,7 @@
 """
 
 import numpy as np
-<<<<<<< HEAD
 from ahrs.common.mathfuncs import cosd, sind, DEG2RAD, RAD2DEG
-=======
-from .mathfuncs import *
-from .mathfuncs import DEG2RAD, RAD2DEG
-
-__all__ = ['q_conj', 'q_random', 'q_norm', 'q_prod', 'q_mult_L', 'q_mult_R',
-'q_rot', 'axang2quat', 'quat2axang', 'q_correct', 'q2R', 'q2euler', 'rotation', 'rot_seq',
-'R2q', 'dcm2quat', 'cardan2q', 'q2cardan', 'am2q', 'acc2q', 'am2euler', 'slerp']
->>>>>>> c144bf20
 
 def q_conj(q):
     """
